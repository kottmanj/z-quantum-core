import numpy as np
import json
from zquantum.core.circuit import (
    build_circuit_layers_and_connectivity as _build_circuit_layers_and_connectivity,
    add_ancilla_register_to_circuit as _add_ancilla_register_to_circuit,
    combine_ansatz_params as _combine_ansatz_params,
    build_uniform_param_grid as _build_uniform_param_grid,
    save_circuit_template_params,
    load_circuit_template_params,
    save_circuit,
    save_parameter_grid,
    save_circuit_layers,
    save_circuit_connectivity,
    load_circuit,
    load_circuit_set,
    Circuit,
    save_circuit_set,
)
from zquantum.core.utils import create_object
from zquantum.core.testing import create_random_circuit as _create_random_circuit
<<<<<<< HEAD

from typing import Dict, Union, List
=======
from typing import Dict, Union
>>>>>>> 1062b758

# Generate random parameters for an ansatz
def generate_random_ansatz_params(
    ansatz_specs: Union[str, Dict] = None,
    number_of_parameters: int = None,
    min_value: float = -np.pi * 0.5,
    max_value: float = np.pi * 0.5,
    seed: int = None,
):
    assert (ansatz_specs is None) or (number_of_parameters is None)
    assert not ((ansatz_specs is None) and (number_of_parameters is None))

    if ansatz_specs is not None:
        if isinstance(ansatz_specs, str):
            ansatz_specs_dict = json.loads(ansatz_specs)
        else:
            ansatz_specs_dict = ansatz_specs
        ansatz = create_object(ansatz_specs_dict)
        number_of_parameters = ansatz.number_of_params

    if seed is not None:
        np.random.seed(seed)

    params = np.random.uniform(min_value, max_value, number_of_parameters)
    save_circuit_template_params(params, "params.json")


# Combine two sets of ansatz parameters
def combine_ansatz_params(params1: str, params2: str):
    parameters1 = load_circuit_template_params(params1)
    parameters2 = load_circuit_template_params(params2)
    combined_params = _combine_ansatz_params(parameters1, parameters2)
    save_circuit_template_params(combined_params, "combined-params.json")


# Build circuit from ansatz
def build_ansatz_circuit(ansatz_specs: Union[str, Dict], params: str = None):
    if isinstance(ansatz_specs, str):
        ansatz_specs = json.loads(ansatz_specs)
    ansatz = create_object(ansatz_specs)
    if params is not None:
        parameters = load_circuit_template_params(params)
        circuit = ansatz.get_executable_circuit(parameters)
    elif ansatz.supports_parametrized_circuits:
        circuit = ansatz.parametrized_circuit
    else:
        raise (
            Exception(
                "Ansatz is not parametrizable and no parameters has been provided."
            )
        )
    save_circuit(circuit, "circuit.json")


# Build uniform parameter grid
def build_uniform_param_grid(
    ansatz_specs: Union[str, Dict] = None,
    number_of_params_per_layer: int = None,
    number_of_layers: int = 1,
    min_value: float = 0,
    max_value: float = 2 * np.pi,
    step: float = np.pi / 5,
):
    assert (ansatz_specs is None) or (number_of_params_per_layer is None)
    assert not ((ansatz_specs is None) and (number_of_params_per_layer is None))

    if ansatz_specs is not None:
        if isinstance(ansatz_specs, str):
            ansatz_specs = json.loads(ansatz_specs)
        ansatz = create_object(ansatz_specs)
        number_of_params = ansatz.number_of_params
    elif number_of_params_per_layer != "None":
        number_of_params = number_of_params_per_layer

    grid = _build_uniform_param_grid(
        number_of_params, number_of_layers, min_value, max_value, step
    )
    save_parameter_grid(grid, "parameter-grid.json")


# Build circuit layers and connectivity
def build_circuit_layers_and_connectivity(
    x_dimension: int,
    y_dimension: int = None,
    layer_type: str = "nearest-neighbor",
):
    connectivity, layers = _build_circuit_layers_and_connectivity(
        x_dimension, y_dimension, layer_type
    )
    save_circuit_layers(layers, "circuit-layers.json")
    save_circuit_connectivity(connectivity, "circuit-connectivity.json")


# Create random circuit
def create_random_circuit(
    number_of_qubits: int, number_of_gates: int, seed: int = None
):
    circuit = _create_random_circuit(number_of_qubits, number_of_gates, seed=seed)
    save_circuit(circuit, "circuit.json")


# Add register of ancilla qubits to circuit
def add_ancilla_register_to_circuit(
    number_of_ancilla_qubits: int, circuit: Union[Circuit, str]
):
    if isinstance(circuit, str):
        circuit = load_circuit(circuit)
    extended_circuit = _add_ancilla_register_to_circuit(
        circuit, number_of_ancilla_qubits
    )
    save_circuit(extended_circuit, "extended-circuit.json")


# Concatenate circuits in a circuitset to create a composite circuit
def concatenate_circuits(circuit_set: Union[str, List[Circuit]]):
    if isinstance(circuit_set, str):
        circuit_set = load_circuit_set(circuit_set)
    result_circuit = Circuit()
    for circuit in circuit_set:
        result_circuit += circuit
    save_circuit(result_circuit, "result-circuit.json")


# Create one circuitset from circuit and circuitset objects
def batch_circuits(
    circuits: List[Union[str, Circuit]], circuit_set: Union[str, List[Circuit]] = None
):
    if circuit_set is None:
        circuit_set = []
    else:
        if isinstance(circuit_set, str):
            circuit_set = load_circuit_set(circuit_set)

    for circuit in circuits:
        if isinstance(circuit, str):
            circuit = load_circuit(circuit)
        circuit_set.append(circuit)

    save_circuit_set(circuit_set, "circuit-set.json")<|MERGE_RESOLUTION|>--- conflicted
+++ resolved
@@ -18,12 +18,7 @@
 )
 from zquantum.core.utils import create_object
 from zquantum.core.testing import create_random_circuit as _create_random_circuit
-<<<<<<< HEAD
-
 from typing import Dict, Union, List
-=======
-from typing import Dict, Union
->>>>>>> 1062b758
 
 # Generate random parameters for an ansatz
 def generate_random_ansatz_params(
