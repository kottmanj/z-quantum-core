--- conflicted
+++ resolved
@@ -9,12 +9,9 @@
     load_interaction_operator,
     load_qubit_operator,
     save_qubit_operator,
-<<<<<<< HEAD
     remove_inactive_orbitals as _remove_inactive_orbitals,
-=======
     save_qubit_operator_set,
     load_qubit_operator_set,
->>>>>>> 864b6e00
 )
 
 from zquantum.core.hamiltonian import (
@@ -91,7 +88,6 @@
     save_interaction_operator(reordered_operator, "reordered-operator.json")
 
 
-<<<<<<< HEAD
 def remove_inactive_orbitals(
     interaction_operator: str,
     n_active: Optional[int] = None,
@@ -105,7 +101,8 @@
     )
 
     save_interaction_operator(frozen_operator, "frozen-operator.json")
-=======
+
+
 def group_comeasureable_terms_greedy(
     qubit_operator: Union[str, QubitOperator], sort_terms: bool = False
 ):
@@ -131,5 +128,4 @@
 
     save_qubit_operator_set(
         qubit_operator_list_final, "concatenated-qubit-operators.json"
-    )
->>>>>>> 864b6e00
+    )