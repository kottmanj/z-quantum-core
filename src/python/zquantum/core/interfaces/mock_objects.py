from .ansatz import Ansatz
from .ansatz_utils import ansatz_property
from .backend import QuantumBackend, QuantumSimulator
from .optimizer import Optimizer
from .cost_function import CostFunction
from .estimator import Estimator
from ..measurement import ExpectationValues, Measurements
from ..circuit import Circuit
from ..utils import ValueEstimate, create_symbols_map
import random
from scipy.optimize import OptimizeResult
import numpy as np
from openfermion import SymbolicOperator
from pyquil import Program
from pyquil.gates import RX, X
import sympy
from overrides import overrides
from typing import Optional
<<<<<<< HEAD
from openfermion import SymbolicOperator
=======
>>>>>>> a65868b0


class MockQuantumBackend(QuantumBackend):
    def __init__(self, n_samples=None):
        self.n_samples = n_samples

    def run_circuit_and_measure(self, circuit, **kwargs):

        n_qubits = len(circuit.qubits)
        measurements = Measurements()
        for _ in range(self.n_samples):
            measurements.bitstrings += [
                tuple([random.randint(0, 1) for j in range(n_qubits)])
            ]
        return measurements

    def get_expectation_values(self, circuit, operator, **kwargs):
        n_qubits = len(circuit.qubits)
        values = [random.random() for i in range(n_qubits)]
        return ExpectationValues(values)

    def get_wavefunction(self, circuit):
        raise NotImplementedError

    def get_density_matrix(self, circuit):
        raise NotImplementedError


class MockQuantumSimulator(QuantumSimulator):
    def __init__(self, n_samples: Optional[int] = None):
        self.n_samples = n_samples

    def run_circuit_and_measure(self, circuit: Circuit, **kwargs):
        n_qubits = len(circuit.qubits)
        measurements = Measurements()
        for _ in range(self.n_samples):
            measurements.bitstrings += [
                tuple([random.randint(0, 1) for j in range(n_qubits)])
            ]
        return measurements

    def get_expectation_values(
        self, circuit: Circuit, operator: SymbolicOperator, **kwargs
    ):
        n_qubits = len(circuit.qubits)
        values = [random.random() for i in range(n_qubits)]
        return ExpectationValues(values)

    def get_exact_expectation_values(
        self, circuit: Circuit, operator: SymbolicOperator, **kwargs
    ):
        return self.get_expectation_values(circuit, operator)

    def get_wavefunction(self, circuit):
        raise NotImplementedError


class MockOptimizer(Optimizer):
    def minimize(
        self, cost_function: CostFunction, initial_params: np.ndarray, **kwargs
    ):
        result = OptimizeResult()
        new_parameters = initial_params
        for i in range(len(initial_params)):
            new_parameters[i] += random.random()
        new_parameters = np.array(new_parameters)
        result.opt_value = cost_function.evaluate(new_parameters)
        result["history"] = cost_function.evaluations_history
        result.opt_params = new_parameters
        return result


class MockCostFunction(CostFunction):
    def _evaluate(self, parameters: np.ndarray):
        return ValueEstimate(np.sum(np.power(parameters, 2)))

    def get_gradient(self, parameters: np.ndarray):
        if self.gradient_type == "custom":
            return np.asarray(2 * parameters)
        else:
            return self.get_gradients_finite_difference(parameters)


class MockAnsatz(Ansatz):

    supports_parametrized_circuits = True
    problem_size = ansatz_property("problem_size")

    def __init__(self, number_of_layers: int, problem_size: int):
        super().__init__(number_of_layers)
        self.number_of_layers = number_of_layers
        self.problem_size = problem_size

    @property
    def number_of_qubits(self) -> int:
        return self.problem_size

    @overrides
    def _generate_circuit(self, parameters: Optional[np.ndarray] = None):
        circuit = Circuit()
        for theta in self.get_symbols():
            for qubit_index in range(self.number_of_qubits):
                circuit += Circuit(Program(RX(theta, qubit_index)))
        if parameters is not None:
            symbols_map = create_symbols_map(self.get_symbols(), parameters)
            circuit = circuit.evaluate(symbols_map)
        return circuit

    @overrides
    def get_symbols(self):
        return [
            sympy.Symbol(f"theta_{layer_index}")
            for layer_index in range(self._number_of_layers)
        ]


class MockEstimator(Estimator):
    @overrides
    def get_estimated_expectation_values(
        self,
        backend: QuantumBackend,
        circuit: Circuit,
        target_operator: SymbolicOperator,
        n_samples: Optional[int],
        epsilon: Optional[float],
        delta: Optional[float],
    ) -> ExpectationValues:
        return backend.get_expectation_values(circuit, target_operator)


def mock_ansatz(parameters):
    return Circuit(Program(X(0)))<|MERGE_RESOLUTION|>--- conflicted
+++ resolved
@@ -16,10 +16,6 @@
 import sympy
 from overrides import overrides
 from typing import Optional
-<<<<<<< HEAD
-from openfermion import SymbolicOperator
-=======
->>>>>>> a65868b0
 
 
 class MockQuantumBackend(QuantumBackend):
