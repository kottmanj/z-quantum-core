from .hamiltonian import (
    is_comeasureable,
    group_comeasureable_terms_greedy,
    compute_group_variances,
    get_expectation_values_from_rdms,
    estimate_nmeas,
    reorder_fermionic_modes,
)
from .measurement import ExpectationValues
import numpy as np
import math
import pytest
from openfermion import (
    QubitOperator,
    FermionOperator,
    InteractionRDM,
    jordan_wigner,
    eigenspectrum,
    get_interaction_operator,
)


h2_hamiltonian = QubitOperator(
    """-0.0420789769629383 [] +
-0.04475014401986127 [X0 X1 Y2 Y3] +
0.04475014401986127 [X0 Y1 Y2 X3] +
0.04475014401986127 [Y0 X1 X2 Y3] +
-0.04475014401986127 [Y0 Y1 X2 X3] +
0.17771287459806312 [Z0] +
0.1705973832722407 [Z0 Z1] +
0.12293305054268083 [Z0 Z2] +
0.1676831945625421 [Z0 Z3] +
0.17771287459806312 [Z1] +
0.1676831945625421 [Z1 Z2] +
0.12293305054268083 [Z1 Z3] +
-0.24274280496459985 [Z2] +
0.17627640802761105 [Z2 Z3] +
-0.24274280496459985 [Z3]"""
)

h2_hamiltonian_grouped = [
    QubitOperator("-0.04475014401986127 [X0 X1 Y2 Y3]"),
    QubitOperator("0.04475014401986127 [X0 Y1 Y2 X3]"),
    QubitOperator("0.04475014401986127 [Y0 X1 X2 Y3]"),
    QubitOperator("-0.04475014401986127 [Y0 Y1 X2 X3]"),
    QubitOperator(
        """0.17771287459806312 [Z0] + 
         0.1705973832722407 [Z0 Z1] + 
         0.12293305054268083 [Z0 Z2] + 
         0.1676831945625421 [Z0 Z3] + 
         0.17771287459806312 [Z1] + 
         0.1676831945625421 [Z1 Z2] + 
         0.12293305054268083 [Z1 Z3] + 
         -0.24274280496459985 [Z2] + 
         0.17627640802761105 [Z2 Z3] + 
         -0.24274280496459985 [Z3]"""
    ),
]

rdm1 = np.array(
    [
        [0.98904311, 0.0, 0.0, 0.0],
        [0.0, 0.98904311, 0.0, 0.0],
        [0.0, 0.0, 0.01095689, 0.0],
        [0.0, 0.0, 0.0, 0.01095689],
    ]
)

rdm2 = np.array(
    [
        [
            [
                [0.0, 0.0, 0.0, 0.0],
                [0.0, 0.0, 0.0, 0.0],
                [0.0, 0.0, 0.0, 0.0],
                [0.0, 0.0, 0.0, 0.0],
            ],
            [
                [0.0, -0.98904311, 0.0, -0.0],
                [0.98904311, 0.0, 0.0, 0.0],
                [0.0, -0.0, 0.0, 0.10410015],
                [0.0, 0.0, -0.10410015, 0.0],
            ],
            [
                [0.0, 0.0, 0.0, 0.0],
                [0.0, 0.0, 0.0, 0.0],
                [0.0, 0.0, 0.0, 0.0],
                [0.0, 0.0, 0.0, 0.0],
            ],
            [
                [0.0, -0.0, 0.0, -0.0],
                [0.0, 0.0, 0.0, 0.0],
                [0.0, -0.0, 0.0, -0.0],
                [0.0, 0.0, 0.0, 0.0],
            ],
        ],
        [
            [
                [0.0, 0.98904311, 0.0, 0.0],
                [-0.98904311, 0.0, -0.0, 0.0],
                [0.0, 0.0, 0.0, -0.10410015],
                [-0.0, 0.0, 0.10410015, 0.0],
            ],
            [
                [0.0, 0.0, 0.0, 0.0],
                [0.0, 0.0, 0.0, 0.0],
                [0.0, 0.0, 0.0, 0.0],
                [0.0, 0.0, 0.0, 0.0],
            ],
            [
                [0.0, 0.0, 0.0, 0.0],
                [-0.0, 0.0, -0.0, 0.0],
                [0.0, 0.0, 0.0, 0.0],
                [-0.0, 0.0, -0.0, 0.0],
            ],
            [
                [0.0, 0.0, 0.0, 0.0],
                [0.0, 0.0, 0.0, 0.0],
                [0.0, 0.0, 0.0, 0.0],
                [0.0, 0.0, 0.0, 0.0],
            ],
        ],
        [
            [
                [0.0, 0.0, 0.0, 0.0],
                [0.0, 0.0, 0.0, 0.0],
                [0.0, 0.0, 0.0, 0.0],
                [0.0, 0.0, 0.0, 0.0],
            ],
            [
                [0.0, -0.0, 0.0, -0.0],
                [0.0, 0.0, 0.0, 0.0],
                [0.0, -0.0, 0.0, -0.0],
                [0.0, 0.0, 0.0, 0.0],
            ],
            [
                [0.0, 0.0, 0.0, 0.0],
                [0.0, 0.0, 0.0, 0.0],
                [0.0, 0.0, 0.0, 0.0],
                [0.0, 0.0, 0.0, 0.0],
            ],
            [
                [0.0, 0.10410015, 0.0, -0.0],
                [-0.10410015, 0.0, 0.0, 0.0],
                [0.0, -0.0, 0.0, -0.01095689],
                [0.0, 0.0, 0.01095689, 0.0],
            ],
        ],
        [
            [
                [0.0, 0.0, 0.0, 0.0],
                [-0.0, 0.0, -0.0, 0.0],
                [0.0, 0.0, 0.0, 0.0],
                [-0.0, 0.0, -0.0, 0.0],
            ],
            [
                [0.0, 0.0, 0.0, 0.0],
                [0.0, 0.0, 0.0, 0.0],
                [0.0, 0.0, 0.0, 0.0],
                [0.0, 0.0, 0.0, 0.0],
            ],
            [
                [0.0, -0.10410015, 0.0, 0.0],
                [0.10410015, 0.0, -0.0, 0.0],
                [0.0, 0.0, 0.0, 0.01095689],
                [-0.0, 0.0, -0.01095689, 0.0],
            ],
            [
                [0.0, 0.0, 0.0, 0.0],
                [0.0, 0.0, 0.0, 0.0],
                [0.0, 0.0, 0.0, 0.0],
                [0.0, 0.0, 0.0, 0.0],
            ],
        ],
    ]
)

rdms = InteractionRDM(rdm1, rdm2)


@pytest.mark.parametrize(
    "term1,term2,expected_result",
    [
        (((0, "Y"),), ((0, "X"),), False),
        (((0, "Y"),), ((1, "X"),), True),
        (((0, "Y"), (1, "X")), (), True),
    ],
)
def test_is_comeasureable(term1, term2, expected_result):
    assert is_comeasureable(term1, term2) == expected_result


@pytest.mark.parametrize(
    "qubit_operator,expected_groups",
    [
        (
            QubitOperator("[Z0 Z1] + [X0 X1] + [Z0] + [X0]"),
            [QubitOperator("[Z0 Z1] + [Z0]"), QubitOperator("[X0 X1] + [X0]")],
        ),
    ],
)
def test_group_comeasureable_terms_greedy(qubit_operator, expected_groups):
    groups = group_comeasureable_terms_greedy(qubit_operator)
    assert groups == expected_groups


@pytest.mark.parametrize(
    "qubit_operator,sort_terms,expected_groups",
    [
        (
            QubitOperator("[Z0 Z1] + [X0 X1] + [Z0] + [X0]"),
            True,
            [QubitOperator("[Z0 Z1] + [Z0]"), QubitOperator("[X0 X1] + [X0]")],
        ),
        (
            QubitOperator("[X0] + 2 [X0 Y1] + 3 [X0 Z1]"),
            True,
            [QubitOperator("[X0] + 3 [X0 Z1]"), QubitOperator("2 [X0 Y1]")],
        ),
        (
            QubitOperator("[X0] + 2 [X0 Y1] + 3 [X0 Z1]"),
            False,
            [QubitOperator("[X0] + 2 [X0 Y1]"), QubitOperator("3 [X0 Z1]")],
        ),
    ],
)
def test_group_comeasureable_terms_greedy_sorted(
    qubit_operator, sort_terms, expected_groups
):
    groups = group_comeasureable_terms_greedy(qubit_operator, sort_terms=sort_terms)
    assert groups == expected_groups


@pytest.mark.parametrize(
    "interactionrdm, qubitoperator, sort_terms",
    [(rdms, h2_hamiltonian, False,), (rdms, h2_hamiltonian, True,),],
)
def test_get_expectation_values_from_rdms(interactionrdm, qubitoperator, sort_terms):
    expecval = get_expectation_values_from_rdms(
        interactionrdm, qubitoperator, sort_terms
    )
    assert len(expecval.values) == len(qubitoperator.terms) - 1
    if not sort_terms:
        coeff = np.array(list(qubitoperator.terms.values()))
        coeff = coeff[1:]
    else:
        sorted_qubitoperator = QubitOperator((), 0.0)
        terms_iterator = sorted(
            qubitoperator.terms.items(), key=lambda x: abs(x[1]), reverse=True
        )
        coeff = []
        for term, coefficient in terms_iterator:
            if term != ():
                coeff.append(coefficient)
        coeff = np.array(coeff)

    energy_test = np.sum(coeff * expecval.values) + qubitoperator.terms.get((), 0.0)
    energy_ref = np.real(interactionrdm.expectation(qubitoperator))
    assert math.isclose(energy_test, energy_ref)


@pytest.mark.parametrize(
    "groups, expecval, variances",
    [
        (
            [QubitOperator("[Z0 Z1] + [Z0]"), QubitOperator("[X0 X1] + [X0]")],
            None,
            np.array([2.0, 2.0]),
        ),
        (
            [QubitOperator("[Z0 Z1] + [Z0]"), QubitOperator("[X0 X1] + [X0]")],
            ExpectationValues(np.zeros(4)),
            np.array([2.0, 2.0]),
        ),
        (
            [QubitOperator("2 [Z0 Z1] + 3 [Z0]"), QubitOperator("[X0 X1] + [X0]")],
            ExpectationValues(np.zeros(4)),
            np.array([13.0, 2.0]),
        ),
    ],
)
def test_compute_group_variances_with_ref(groups, expecval, variances):
    test_variances = compute_group_variances(groups, expecval)
    assert np.allclose(test_variances, variances)


@pytest.mark.parametrize(
    "groups, expecval",
    [
        (
            group_comeasureable_terms_greedy(h2_hamiltonian, False),
            ExpectationValues(np.ones(14)),
        ),
        (
            group_comeasureable_terms_greedy(h2_hamiltonian, False),
            ExpectationValues(np.zeros(14)),
        ),
        (
            group_comeasureable_terms_greedy(h2_hamiltonian, False),
            ExpectationValues(np.repeat(0.5, 14)),
        ),
        (
            group_comeasureable_terms_greedy(h2_hamiltonian, False),
            get_expectation_values_from_rdms(rdms, h2_hamiltonian, False),
        ),
        (
            group_comeasureable_terms_greedy(h2_hamiltonian, True),
            get_expectation_values_from_rdms(rdms, h2_hamiltonian, True),
        ),
    ],
)
def test_compute_group_variances_without_ref(groups, expecval):
    test_variances = compute_group_variances(groups, expecval)
    test_ham_variance = np.sum(test_variances)
    # Assemble H and compute its variances independently
    ham = QubitOperator()
    for g in groups:
        ham += g
    ham_coeff = np.array(list(ham.terms.values()))
    pauli_var = 1.0 - expecval.values ** 2
    ref_ham_variance = np.sum(ham_coeff ** 2 * pauli_var)
    assert math.isclose(
        test_ham_variance, ref_ham_variance
    )  # this is true as long as the groups do not overlap


@pytest.mark.parametrize(
    "target_operator, decomposition_method, expecval, expected_result",
    [
        (
            h2_hamiltonian,
            "greedy",
            None,
            (
                0.5646124437984263,
                14,
                np.array([0.03362557, 0.03362557, 0.03362557, 0.03362557, 0.43011016]),
            ),
        ),
        (
            h2_hamiltonian,
            "greedy",
            get_expectation_values_from_rdms(rdms, h2_hamiltonian, False),
            (
                0.06951544260278607,
                14,
                np.array([0.01154017, 0.01154017, 0.01154017, 0.01154017, 0.02335476]),
            ),
        ),
        (
            h2_hamiltonian,
            "greedy-sorted",
            None,
            (
                0.5646124437984262,
                14,
                np.array([0.43011016, 0.03362557, 0.03362557, 0.03362557, 0.03362557]),
            ),
        ),
        (
            h2_hamiltonian,
            "greedy-sorted",
            get_expectation_values_from_rdms(rdms, h2_hamiltonian, True),
            (
                0.06951544260278607,
                14,
                np.array([0.02335476, 0.01154017, 0.01154017, 0.01154017, 0.01154017]),
            ),
        ),
    ],
)
def test_estimate_nmeas(
    target_operator, decomposition_method, expecval, expected_result
):
    K2_ref, nterms_ref, frame_meas_ref = expected_result
    K2, nterms, frame_meas = estimate_nmeas(
        target_operator, decomposition_method, expecval
    )
    assert np.allclose(frame_meas, frame_meas_ref)
    assert math.isclose(K2_ref, K2)
    assert nterms_ref == nterms


<<<<<<< HEAD
@pytest.mark.parametrize(
    "operator_list, expecval, expected_result",
    [
        (
            h2_hamiltonian_grouped,
            None,
            (
                0.5646124437984263,
                14,
                np.array([0.03362557, 0.03362557, 0.03362557, 0.03362557, 0.43011016]),
            ),
        ),
        (
            h2_hamiltonian_grouped,
            get_expectation_values_from_rdms(rdms, h2_hamiltonian, False),
            (
                0.06951544260278607,
                14,
                np.array([0.01154017, 0.01154017, 0.01154017, 0.01154017, 0.02335476]),
            ),
        ),
    ],
)
def test_estimate_nmeas_with_groups(operator_list, expecval, expected_result):
    K2_ref, nterms_ref, frame_meas_ref = expected_result
    K2, nterms, frame_meas = estimate_nmeas(
        expecval=expecval, operator_list=operator_list,
    )
    assert np.allclose(frame_meas, frame_meas_ref)
    assert math.isclose(K2_ref, K2)
    assert nterms_ref == nterms
=======
def test_reorder_fermionic_modes():
    ref_op = get_interaction_operator(
        FermionOperator(
            """
    0.0 [] +
    1.0 [0^ 0] +
    1.0 [1^ 1] +
    1.0 [0^ 1^ 2 3] +
    1.0 [1^ 1^ 2 2]
    """
        )
    )
    reordered_op = get_interaction_operator(
        FermionOperator(
            """
    0.0 [] +
    1.0 [0^ 0] +
    1.0 [2^ 2] +
    1.0 [0^ 2^ 1 3] +
    1.0 [2^ 2^ 1 1]
    """
        )
    )
    spin_block_op = reorder_fermionic_modes(ref_op, [0, 2, 1, 3])
    assert reordered_op == spin_block_op
    spin_block_qubit_op = jordan_wigner(spin_block_op)
    interleaved_qubit_op = jordan_wigner(ref_op)
    spin_block_spectrum = eigenspectrum(spin_block_qubit_op)
    interleaved_spectrum = eigenspectrum(interleaved_qubit_op)
    assert np.allclose(spin_block_spectrum, interleaved_spectrum)
>>>>>>> 9e77d2f5
<|MERGE_RESOLUTION|>--- conflicted
+++ resolved
@@ -381,7 +381,6 @@
     assert nterms_ref == nterms
 
 
-<<<<<<< HEAD
 @pytest.mark.parametrize(
     "operator_list, expecval, expected_result",
     [
@@ -413,7 +412,8 @@
     assert np.allclose(frame_meas, frame_meas_ref)
     assert math.isclose(K2_ref, K2)
     assert nterms_ref == nterms
-=======
+
+
 def test_reorder_fermionic_modes():
     ref_op = get_interaction_operator(
         FermionOperator(
@@ -443,5 +443,4 @@
     interleaved_qubit_op = jordan_wigner(ref_op)
     spin_block_spectrum = eigenspectrum(spin_block_qubit_op)
     interleaved_spectrum = eigenspectrum(interleaved_qubit_op)
-    assert np.allclose(spin_block_spectrum, interleaved_spectrum)
->>>>>>> 9e77d2f5
+    assert np.allclose(spin_block_spectrum, interleaved_spectrum)