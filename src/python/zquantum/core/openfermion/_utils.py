import numpy as np
import random
import itertools
import cirq

from openfermion import (
    FermionOperator,
    QubitOperator,
    count_qubits,
    InteractionOperator,
    PolynomialTensor,
    number_operator,
    normal_ordered,
    get_sparse_operator,
    get_interaction_operator,
    InteractionRDM,
)
from openfermion import expectation as openfermion_expectation
from openfermion.linalg import jw_get_ground_state_at_particle_number
from openfermion.transforms import get_fermion_operator, freeze_orbitals
from typing import List, Union, Optional

from ..circuit import (
    Circuit,
    Gate,
    Qubit,
)
from ..utils import bin2dec, dec2bin, ValueEstimate
from ..measurement import ExpectationValues, expectation_values_to_real


def get_qubitop_from_matrix(operator: List[List]) -> QubitOperator:
    r"""Expands a 2^n by 2^n matrix into n-qubit Pauli basis. The runtime of
    this function is O(2^2n).

    Args:
        operator: a list of lists (rows) representing a 2^n by 2^n
            matrix.

    Returns:
        A QubitOperator instance corresponding to the expansion of
        the input operator as a sum of Pauli strings:

        O = 2^-n \sum_P tr(O*P) P
    """

    nrows = len(operator)
    ncols = len(operator[0])

    # Check if the input operator is square
    if nrows != ncols:
        raise Exception("The input operator is not square")

    # Check if the dimensions are powers of 2
    if not (((nrows & (nrows - 1)) == 0) and nrows > 0):
        raise Exception("The number of rows is not a power of 2")
    if not (((ncols & (ncols - 1)) == 0) and ncols > 0):
        raise Exception("The number of cols is not a power of 2")

    n = int(np.log2(nrows))  # number of qubits

    def decode(bit_string):  # Helper function for converting any 2n-bit
        # string to a label vector representing a Pauli
        # string of length n

        if len(bit_string) != 2 * n:
            raise Exception("LH_expand:decode: input bit string length not 2n")

        output_label = list(np.zeros(n))
        for i in range(0, n):
            output_label[i] = bin2dec(bit_string[2 * i : 2 * i + 2])

        return output_label

    def trace_product(label_vec):  # Helper function for computing tr(OP)
        # where O is the input operator and P is a
        # Pauli string operator

        def f(j):  # Function which computes the index of the nonzero
            # element in P for a given column j

            j_str = dec2bin(j, n)
            for index in range(0, n):
                if label_vec[index] in [1, 2]:  # flip if X or Y
                    j_str[index] = int(not j_str[index])
            return bin2dec(j_str)

        def nz(j):  # Function which computes the value of the nonzero
            # element in P on the column j

            val_nz = 1.0
            j_str = dec2bin(j, n)
            for index in range(0, n):
                if label_vec[index] == 2:
                    if j_str[index] == 0:
                        val_nz = val_nz * (1j)
                    if j_str[index] == 1:
                        val_nz = val_nz * (-1j)
                if label_vec[index] == 3:
                    if j_str[index] == 1:
                        val_nz = val_nz * (-1)
            return val_nz

        # Compute the trace
        tr = 0.0
        for j in range(0, 2 ** n):  # loop over the columns
            tr = tr + operator[j][f(j)] * nz(j)

        return tr / 2 ** n

    # Expand the operator in Pauli basis
    coeffs = list(np.zeros(4 ** n))
    labels = list(np.zeros(4 ** n))
    for i in range(0, 4 ** n):  # loop over all 2n-bit strings
        current_string = dec2bin(i, 2 * n)  # see util.py
        current_label = decode(current_string)
        coeffs[i] = trace_product(current_label)
        labels[i] = current_label

    return get_qubitop_from_coeffs_and_labels(coeffs, labels)


def get_qubitop_from_coeffs_and_labels(
    coeffs: List[float], labels: List[List[int]]
) -> QubitOperator:
    """Generates a QubitOperator based on a coefficient vector and
    a label matrix.

    Args:
        coeffs: a list of floats representing the coefficients
            for the terms in the Hamiltonian
        labels: a list of lists (a matrix) where each list
            is a vector of integers representing the Pauli
            string. See pauliutil.py for details.

    Example:

        The Hamiltonian H = 0.1 X1 X2 - 0.4 Y1 Y2 Z3 Z4 can be
        initiated by calling

        H = QubitOperator([0.1, -0.4],\    # coefficients
                    [[1 1 0 0],\  # label matrix
                        [2 2 3 3]])
    """

    output = QubitOperator()
    for i in range(0, len(labels)):
        string_term = ""
        for ind, elem in enumerate(labels[i]):
            pauli_symbol = ""
            if elem == 1:
                pauli_symbol = "X" + str(ind) + " "
            if elem == 2:
                pauli_symbol = "Y" + str(ind) + " "
            if elem == 3:
                pauli_symbol = "Z" + str(ind) + " "
            string_term += pauli_symbol

        output += coeffs[i] * QubitOperator(string_term)

    return output


def generate_random_qubitop(
    nqubits: int,
    nterms: int,
    nlocality: int,
    max_coeff: float,
    fixed_coeff: bool = False,
) -> QubitOperator:
    """Generates a Hamiltonian with term coefficients uniformly distributed
    in [-max_coeff, max_coeff].

    Args:
        nqubits - number of qubits
        nterms    - number of terms in the Hamiltonian
        nlocality - locality of the Hamiltonian
        max_coeff - bound for generating the term coefficients
        fixed_coeff (bool) - If true, all the terms are assign the
            max_coeff as coefficient.

    Returns:
        A QubitOperator with the appropriate coefficient vector
        and label matrix.
    """
    # generate random coefficient vector
    if fixed_coeff:
        coeffs = [max_coeff] * nterms
    else:
        coeffs = list(np.zeros(nterms))
        for j in range(0, nterms):
            coeffs[j] = random.uniform(-max_coeff, max_coeff)

    # generate random label vector
    labels = list(np.zeros(nterms, dtype=int))
    label_set = set()
    j = 0
    while j < nterms:
        inds_nontrivial = sorted(random.sample(range(0, nqubits), nlocality))
        label = list(np.zeros(nqubits, dtype=int))
        for ind in inds_nontrivial:
            label[ind] = random.randint(1, 3)
        if str(label) not in label_set:
            labels[j] = label
            j += 1
            label_set.add(str(label))
    return get_qubitop_from_coeffs_and_labels(coeffs, labels)


def evaluate_qubit_operator(
    qubit_operator: QubitOperator, expectation_values: ExpectationValues
) -> ValueEstimate:
    """Evaluate the expectation value of a qubit operator using
    expectation values for the terms.

    Args:
        qubit_operator (openfermion.QubitOperator): the operator
        expectation_values (core.measurement.ExpectationValues): the expectation values

    Returns:
        value_estimate (zquantum.core.utils.ValueEstimate): stores the value of the expectation and its
             precision
    """

    # Sum the contributions from all terms
    total = 0

    # Add all non-trivial terms
    term_index = 0
    for term in qubit_operator.terms:
        total += np.real(
            qubit_operator.terms[term] * expectation_values.values[term_index]
        )
        term_index += 1

    value_estimate = ValueEstimate(total)
    return value_estimate


def evaluate_operator_for_parameter_grid(
    ansatz, grid, backend, operator, previous_layer_params=[]
):
    """Evaluate the expectation value of an operator for every set of circuit
    parameters in the parameter grid.

    Args:
        ansatz (dict): the ansatz
        grid (zquantum.core.circuit.ParameterGrid): The parameter grid containing
            the parameters for the last layer of the ansatz
        backend (zquantum.core.interfaces.backend.QuantumSimulator): the backend
            to run the circuits on
        operator (openfermion.ops.QubitOperator): the operator
        previous_layer_params (array): A list of the parameters for previous layers
            of the ansatz

    Returns:
        value_estimate (zquantum.core.utils.ValueEstimate): stores the value of the expectation and its
             precision
        optimal_parameters (numpy array): the ansatz parameters representing the ansatz parameters
            resulting in the best minimum evaluation. If multiple sets of parameters evaluate to the same value,
            the first set of parameters is chosen as the optimal.
    """
    parameter_grid_evaluation = []
    circuitset = []
    params_set = []
    for last_layer_params in grid.params_list:
        # Build the ansatz circuit
        params = np.concatenate(
            (np.asarray(previous_layer_params), np.asarray(last_layer_params))
        )

        # Build the ansatz circuit
        circuitset.append(ansatz.get_executable_circuit(params))
        params_set.append(params)

    expectation_values_set = backend.get_expectation_values_for_circuitset(
        circuitset, operator
    )

    min_value_estimate = None
    for params, expectation_values in zip(params_set, expectation_values_set):
        expectation_values = expectation_values_to_real(expectation_values)
        value_estimate = ValueEstimate(sum(expectation_values.values))
        parameter_grid_evaluation.append(
            {
                "value": value_estimate,
                "parameter1": params[-2],
                "parameter2": params[-1],
            }
        )

        if min_value_estimate is None:
            min_value_estimate = value_estimate
            optimal_parameters = params
        elif value_estimate.value < min_value_estimate.value:
            min_value_estimate = value_estimate
            optimal_parameters = params

    return parameter_grid_evaluation, optimal_parameters


def reverse_qubit_order(qubit_operator: QubitOperator, n_qubits: Optional[int] = None):
    """Reverse the order of qubit indices in a qubit operator.

    Args:
        qubit_operator (openfermion.QubitOperator): the operator
        n_qubits (int): total number of qubits. Needs to be provided when
                    the size of the system of interest is greater than the size of qubit operator (optional)

    Returns:
        reversed_op (openfermion.ops.QubitOperator)
    """

    reversed_op = QubitOperator()

    if n_qubits is None:
        n_qubits = count_qubits(qubit_operator)
    if n_qubits < count_qubits(qubit_operator):
        raise ValueError("Invalid number of qubits specified.")

    for term in qubit_operator.terms:
        new_term = []
        for factor in term:
            new_factor = list(factor)
            new_factor[0] = n_qubits - 1 - new_factor[0]
            new_term.append(tuple(new_factor))
        reversed_op += QubitOperator(tuple(new_term), qubit_operator.terms[term])
    return reversed_op


def expectation(qubit_op, wavefunction, reverse_operator=True):
    """Get the expectation value of a qubit operator with respect to a wavefunction.
    Args:
        qubit_op (openfermion.ops.QubitOperator): the operator
        wavefunction (pyquil.wavefunction.Wavefunction): the wavefunction
        reverse_operator (boolean): whether to reverse order of qubit operator
            before computing expectation value. This should be True if the convention
            of the basis states used for the wavefunction is the opposite of the one in
            the qubit operator. This is the case, e.g. when the wavefunction comes from
            Pyquil.
    Returns:
        complex: the expectation value
    """
    n_qubits = wavefunction.amplitudes.shape[0].bit_length() - 1

    # Convert the qubit operator to a sparse matrix. Note that the qubit indices
    # must be reversed because OpenFermion and pyquil use different conventions
    # for how to order the computational basis states!
    if reverse_operator:
        qubit_op = reverse_qubit_order(qubit_op, n_qubits=n_qubits)
    sparse_op = get_sparse_operator(qubit_op, n_qubits=n_qubits)

    # Computer the expectation value
    exp_val = openfermion_expectation(sparse_op, wavefunction.amplitudes)
    return exp_val


def change_operator_type(operator, operatorType):
    """Take an operator and attempt to cast it to an operator of a different type

    Args:
        operator: The operator
        operatorType: The type of the operator that the original operator is
            cast to
    Returns:
        An operator with type operatorType
    """
    new_operator = operatorType()
    for op in operator.terms:
        new_operator += operatorType(tuple(op), operator.terms[op])

    return new_operator


def get_fermion_number_operator(n_qubits, n_particles=None):
    """Return a FermionOperator representing the number operator
    for n qubits.
    If `n_particles` is specified, it can be used for creating constraint on the number of particles.

    Args:
        n_qubits (int): number of qubits in the system
        n_particles (int): number of particles in the system.
            If specified, it is substracted from the number
            operator such as expectation value is zero.
    Returns:
         (openfermion.ops.FermionOperator): the number operator
    """
    operator = number_operator(n_qubits)
    if n_particles is not None:
        operator += FermionOperator("", -1.0 * float(n_particles))
    return get_interaction_operator(operator)


def get_diagonal_component(operator):
    if isinstance(operator, InteractionOperator):
        return _get_diagonal_component_interaction_operator(operator)
    elif isinstance(operator, PolynomialTensor):
        return _get_diagonal_component_polynomial_tensor(operator)
    else:
        raise TypeError(
            f"Getting diagonal component not supported for {0}".format(type(operator))
        )


def _get_diagonal_component_polynomial_tensor(polynomial_tensor):
    """Get the component of an interaction operator that is
    diagonal in the computational basis under Jordan-Wigner
    transformation (i.e., the terms that can be expressed
    as products of number operators).
    Args:
        interaction_operator (openfermion.ops.InteractionOperator): the operator

    Returns:
        tuple: two openfermion.ops.InteractionOperator objects. The first is the
            diagonal component, and the second is the remainder.
    """
    n_modes = count_qubits(polynomial_tensor)
    remainder_tensors = {}
    diagonal_tensors = {}

    diagonal_tensors[()] = polynomial_tensor.constant
    for key in polynomial_tensor.n_body_tensors:
        if key == ():
            continue
        remainder_tensors[key] = np.zeros((n_modes,) * len(key), complex)
        diagonal_tensors[key] = np.zeros((n_modes,) * len(key), complex)

        for indices in itertools.product(range(n_modes), repeat=len(key)):
            creation_counts = {}
            annihilation_counts = {}

            for meta_index, index in enumerate(indices):
                if key[meta_index] == 0:
                    if annihilation_counts.get(index) is None:
                        annihilation_counts[index] = 1
                    else:
                        annihilation_counts[index] += 1
                elif key[meta_index] == 1:
                    if creation_counts.get(index) is None:
                        creation_counts[index] = 1
                    else:
                        creation_counts[index] += 1

            term_is_diagonal = True
            for index in creation_counts:
                if creation_counts[index] != annihilation_counts.get(index):
                    term_is_diagonal = False
                    break
            if term_is_diagonal:
                for index in annihilation_counts:
                    if annihilation_counts[index] != creation_counts.get(index):
                        term_is_diagonal = False
                        break
            if term_is_diagonal:
                diagonal_tensors[key][indices] = polynomial_tensor.n_body_tensors[key][
                    indices
                ]
            else:
                remainder_tensors[key][indices] = polynomial_tensor.n_body_tensors[key][
                    indices
                ]

    return PolynomialTensor(diagonal_tensors), PolynomialTensor(remainder_tensors)


def _get_diagonal_component_interaction_operator(interaction_operator):
    """Get the component of an interaction operator that is
    diagonal in the computational basis under Jordan-Wigner
    transformation (i.e., the terms that can be expressed
    as products of number operators).
    Args:
        interaction_operator (openfermion.ops.InteractionOperator): the operator

    Returns:
        tuple: two openfermion.ops.InteractionOperator objects. The first is the
            diagonal component, and the second is the remainder.
    """

    one_body_tensor = np.zeros(
        interaction_operator.one_body_tensor.shape, dtype=complex
    )
    two_body_tensor = np.zeros(
        interaction_operator.two_body_tensor.shape, dtype=complex
    )
    diagonal_op = InteractionOperator(
        interaction_operator.constant, one_body_tensor, two_body_tensor
    )

    one_body_tensor = np.copy(interaction_operator.one_body_tensor).astype(complex)
    two_body_tensor = np.copy(interaction_operator.two_body_tensor).astype(complex)
    remainder_op = InteractionOperator(0.0, one_body_tensor, two_body_tensor)

    n_spin_orbitals = interaction_operator.two_body_tensor.shape[0]

    for p in range(n_spin_orbitals):
        for q in range(n_spin_orbitals):
            diagonal_op.two_body_tensor[
                p, q, p, q
            ] = interaction_operator.two_body_tensor[p, q, p, q]
            diagonal_op.two_body_tensor[
                p, q, q, p
            ] = interaction_operator.two_body_tensor[p, q, q, p]
            remainder_op.two_body_tensor[p, q, p, q] = 0.0
            remainder_op.two_body_tensor[p, q, q, p] = 0.0

    for p in range(n_spin_orbitals):
        diagonal_op.one_body_tensor[p, p] = interaction_operator.one_body_tensor[p, p]
        remainder_op.one_body_tensor[p, p] = 0.0

    return diagonal_op, remainder_op


def get_polynomial_tensor(fermion_operator, n_qubits=None):
    r"""Convert a fermionic operator to a Polynomial Tensor.

    Args:
        fermion_operator (openferion.ops.FermionOperator): The operator.
        n_qubits (int): The number of qubits to be included in the
            PolynomialTensor. Must be at least equal to the number of qubits
            that are acted on by fermion_operator. If None, then the number of
            qubits is inferred from fermion_operator.

    Returns:
        openfermion.ops.PolynomialTensor: The tensor representation of the
            operator.
    """
    if not isinstance(fermion_operator, FermionOperator):
        raise TypeError("Input must be a FermionOperator.")

    if n_qubits is None:
        n_qubits = count_qubits(fermion_operator)
    if n_qubits < count_qubits(fermion_operator):
        raise ValueError("Invalid number of qubits specified.")

    # Normal order the terms and initialize.
    fermion_operator = normal_ordered(fermion_operator)
    tensor_dict = {}

    # Loop through terms and assign to matrix.
    for term in fermion_operator.terms:
        coefficient = fermion_operator.terms[term]

        # Handle constant shift.
        if len(term) == 0:
            tensor_dict[()] = coefficient

        else:
            key = tuple([operator[1] for operator in term])
            if tensor_dict.get(key) is None:
                tensor_dict[key] = np.zeros((n_qubits,) * len(key), complex)

            indices = tuple([operator[0] for operator in term])
            tensor_dict[key][indices] = coefficient

    return PolynomialTensor(tensor_dict)


def qubitop_to_paulisum(
    qubit_operator: QubitOperator,
    qubits: Union[List[cirq.GridQubit], List[cirq.LineQubit]] = None,
) -> cirq.PauliSum:
    """Convert and openfermion QubitOperator to a cirq PauliSum

    Args:
        qubit_operator (openfermion.QubitOperator): The openfermion operator to convert
        qubits()

    Returns:
        cirq.PauliSum
    """
    operator_map = {"X": cirq.X, "Y": cirq.Y, "Z": cirq.Z}

    if qubits is None:
        qubits = [cirq.GridQubit(i, 0) for i in range(count_qubits(qubit_operator))]

    converted_sum = cirq.PauliSum()
    for term, coefficient in qubit_operator.terms.items():

        # Identity term
        if len(term) == 0:
            converted_sum += coefficient
            continue

        cirq_term = cirq.PauliString()
        for qubit_index, operator in term:
            cirq_term *= operator_map[operator](qubits[qubit_index])
        converted_sum += cirq_term * coefficient

    return converted_sum


def create_circuits_from_qubit_operator(qubit_operator: QubitOperator) -> List[Circuit]:
    """Creates a list of zquantum.core.Circuit objects from the Pauli terms of a QubitOperator
    Args:
        qubit_operator: QubitOperator: qubit operator for which the Pauli terms are converted into Circuits

    Return:
        circuit_set: a list of Pauli string gate circuits
    """

    # Get the Pauli terms, ignoring coefficients
    pauli_terms = list(qubit_operator.terms.keys())

    circuit_set = []

    # Loop over Pauli terms and populate circuit set list
    for term in pauli_terms:

        circuit = Circuit()
        pauli_gates = []
        qubits = []

        # Loop over Pauli factors in Pauli term and construct Pauli term circuit
        for pauli in term:  # loop over pauli operators in an n qubit pauli term
            pauli_index = pauli[0]
            pauli_factor = pauli[1]
            pauli_gates.append(Gate(pauli_factor, qubits=[Qubit(pauli_index)]))
            qubits.append(Qubit(pauli[0]))

        circuit.gates = pauli_gates
        circuit.qubits += qubits

        circuit_set += [circuit]

    return circuit_set


def get_ground_state_rdm_from_qubit_op(
    qubit_operator: QubitOperator, n_particles: int
) -> InteractionRDM:
    """Diagonalize operator and compute the ground state 1- and 2-RDM

    Args:
        qubit_operator (openfermion.QubitOperator): The openfermion operator to diagonalize
        n_particles (int): number of particles in the target ground state

    Returns:
        rdm (openfermion.InteractionRDM): interaction RDM of the ground state with the particle
            number n_particles
    """

    sparse_operator = get_sparse_operator(qubit_operator)
    e, ground_state_wf = jw_get_ground_state_at_particle_number(
        sparse_operator, n_particles
    )  # float/np.array pair
    n_qubits = count_qubits(qubit_operator)

    one_body_tensor = []
    for i in range(n_qubits):
        for j in range(n_qubits):
            idag_j = get_sparse_operator(
                FermionOperator(f"{i}^ {j}"), n_qubits=n_qubits
            )
            idag_j = idag_j.toarray()
            one_body_tensor.append(
                np.conjugate(ground_state_wf) @ idag_j @ ground_state_wf
            )

    one_body_tensor = np.array(one_body_tensor)
    one_body_tensor = one_body_tensor.reshape(n_qubits, n_qubits)

    two_body_tensor = np.zeros((n_qubits,) * 4, dtype=complex)
    for p in range(n_qubits):
        for q in range(0, p + 1):
            for r in range(n_qubits):
                for s in range(0, r + 1):
                    pdag_qdag_r_s = get_sparse_operator(
                        FermionOperator(f"{p}^ {q}^ {r} {s}"), n_qubits=n_qubits
                    )
                    pdag_qdag_r_s = pdag_qdag_r_s.toarray()
                    rdm_element = (
                        np.conjugate(ground_state_wf) @ pdag_qdag_r_s @ ground_state_wf
                    )
                    two_body_tensor[p, q, r, s] = rdm_element
                    two_body_tensor[q, p, r, s] = -rdm_element
                    two_body_tensor[q, p, s, r] = rdm_element
                    two_body_tensor[p, q, s, r] = -rdm_element

<<<<<<< HEAD
    return InteractionRDM(rdm1_matrix, rdm2_matrix)


def remove_inactive_orbitals(
    interaction_op: InteractionOperator, n_active: int = None, n_core: int = 0
) -> InteractionOperator:
    """Remove orbitals not in the active space from an interaction operator.

    Args:
        interaction_op (openfermion.ops.InteractionOperator): the operator, assumed to be ordered with alternating
            spin-up and spin-down spin orbitals.
        n_active (int): the number of active molecular orbitals. If None, include all orbitals beyond n_core.
            Note that the number of active spin orbitals will be twice the number of active molecular orbitals.
        n_core (int): the number of core molecular orbitals to be frozen.
    
    Returns:
        openfermion.ops.InteractionOperator: the interaction operator with inactive orbitals removed, and the
            Hartree-Fock energy of the core orbitals added to the constant.
    """

    # This implementation is probably not very efficient, because it converts the interaction operator
    # into a fermion operator and then back to an interaction operator.

    # Convert the InteractionOperator to a FermionOperator
    fermion_op = get_fermion_operator(interaction_op)

    # Determine which occupied spin-orbitals are to be frozen
    occupied = range(2 * n_core)

    # Determine which unoccupied spin-orbitals are to be frozen
    if n_active is not None:
        unoccupied = range(
            2 * n_core + 2 * n_active, interaction_op.one_body_tensor.shape[0]
        )
    else:
        unoccupied = []

    # Freeze the spin-orbitals
    frozen_fermion_op = freeze_orbitals(fermion_op, occupied, unoccupied)

    # Convert back to an interaction operator
    frozen_interaction_op = get_interaction_operator(frozen_fermion_op)

    return frozen_interaction_op
=======
    return InteractionRDM(one_body_tensor, two_body_tensor)
>>>>>>> 083f9202
<|MERGE_RESOLUTION|>--- conflicted
+++ resolved
@@ -676,8 +676,7 @@
                     two_body_tensor[q, p, s, r] = rdm_element
                     two_body_tensor[p, q, s, r] = -rdm_element
 
-<<<<<<< HEAD
-    return InteractionRDM(rdm1_matrix, rdm2_matrix)
+    return InteractionRDM(one_body_tensor, two_body_tensor)
 
 
 def remove_inactive_orbitals(
@@ -720,7 +719,4 @@
     # Convert back to an interaction operator
     frozen_interaction_op = get_interaction_operator(frozen_fermion_op)
 
-    return frozen_interaction_op
-=======
-    return InteractionRDM(one_body_tensor, two_body_tensor)
->>>>>>> 083f9202
+    return frozen_interaction_op