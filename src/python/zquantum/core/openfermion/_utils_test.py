--- conflicted
+++ resolved
@@ -36,11 +36,8 @@
     get_polynomial_tensor,
     qubitop_to_paulisum,
     create_circuits_from_qubit_operator,
-<<<<<<< HEAD
     evaluate_qubit_operator_list,
-=======
     get_ground_state_rdm_from_qubit_op,
->>>>>>> 083f9202
 )
 
 
