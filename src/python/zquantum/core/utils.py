--- conflicted
+++ resolved
@@ -563,7 +563,6 @@
     return K_coeff, nterms, frame_meas
 
 
-<<<<<<< HEAD
 def scale_and_discretize(values: Iterable[float], total: int) -> List[int]:
     """Convert a list of floats to a list of integers such that the total equals
     a given value and the ratios of elements are approximately preserved.
@@ -593,7 +592,8 @@
     assert sum(result) == total, "The scaled list does not sum to the desired total."
 
     return result
-=======
+
+
 def hf_rdm(n_alpha: int, n_beta: int, n_orbitals: int) -> InteractionRDM:
     """Construct the RDM corresponding to a Hartree-Fock state.
 
@@ -619,5 +619,4 @@
                 two_body_tensor[i, j, j, i] = 1
                 two_body_tensor[i, j, i, j] = -1
 
-    return InteractionRDM(one_body_tensor, two_body_tensor)
->>>>>>> ddb882fe
+    return InteractionRDM(one_body_tensor, two_body_tensor)